[tool.poetry]
name = "weblite_framework"
version = "0.4.1"
description = ""
authors = ["Чернов Михаил <mihail.tchernov@yandex.ru>"]
readme = "README.md"

[tool.poetry.dependencies]
python = "3.12.6"
pydantic = { version = "2.11.7", extras = ["email"] }
pydantic-settings = "2.10.1"
aioboto3 = "15.1.0"
sqlalchemy = {extras = ["asyncio"], version = "2.0.36"}
<<<<<<< HEAD
pre-commit = "^4.3.0"
propcache = "^0.4.1"
=======
>>>>>>> 9262e8aa

[tool.poetry.group.test.dependencies]
pytest = "8.4.1"
pytest-asyncio = "1.1.0"
pyhamcrest = "2.1.0"
freezegun = "1.5.5"

[tool.poetry.group.lint.dependencies]
isort = "6.0.1"
flake8 = "7.3.0"
flake8-quotes = "3.4.0"
flake8-annotations = "3.1.1"
flake8-docstrings = "1.7.0"
flake8-dunder-all = "0.5.0"
flake8-pyproject = "1.2.3"
black = "25.1.0"
mypy = "1.17.1"


[tool.poetry.group.dev.dependencies]
pre-commit = "4.3.0"
twine = "6.2.0"

[tool.pytest.ini_options]
addopts = "-ra -q"
pythonpath = "."
testpaths = "tests"
asyncio_mode = "auto"

[tool.flake8]
exclude = ["__pycache__", "venv"]
max-line-length = 79
max-doc-length = 79
docstring-convention = "google"
require-annotations = 1
ignore = ["ANN002", "ANN003","ANN101", "ANN102"]
per-file-ignores = [
    "__init__.py:D104",
    "tests/*:DALL000,D104,D100,FKA100"
]
max-complexity = 5

[tool.black]
exclude = '''
/(
    \.git
  | __pycache__
  | \.pytest_cache
  | venv
)
'''
line-length = 79
skip-string-normalization = true

[tool.isort]
extend_skip = [".git", "__pycache__", "venv"]
include_trailing_comma = true
multi_line_output = 3
line_length = 79

[tool.mypy]
exclude = ["__pycache__", "venv"]
strict = true
plugins = "pydantic.mypy"
ignore_missing_imports = true
namespace_packages = true
explicit_package_bases = true

disable_error_code = [
    "import-untyped",
    "no-untyped-call"
]

[build-system]
requires = ["poetry-core==2.0.1"]
build-backend = "poetry.core.masonry.api"<|MERGE_RESOLUTION|>--- conflicted
+++ resolved
@@ -11,11 +11,6 @@
 pydantic-settings = "2.10.1"
 aioboto3 = "15.1.0"
 sqlalchemy = {extras = ["asyncio"], version = "2.0.36"}
-<<<<<<< HEAD
-pre-commit = "^4.3.0"
-propcache = "^0.4.1"
-=======
->>>>>>> 9262e8aa
 
 [tool.poetry.group.test.dependencies]
 pytest = "8.4.1"

[tool.poetry]
name = "weblite_framework"
version = "0.2.0"
description = ""
authors = ["Чернов Михаил <mihail.tchernov@yandex.ru>"]
readme = "README.md"

[tool.poetry.dependencies]
python = "3.12.6"
pydantic = { version = "2.11.7", extras = ["email"] }
pydantic-settings = "2.10.1"
aioboto3 = "15.1.0"
sqlalchemy = {extras = ["asyncio"], version = "2.0.36"}
freezegun = "1.5.5"
fastapi = "0.118.0"

[tool.poetry.group.test.dependencies]
pytest = "8.4.1"
pytest-asyncio = "1.1.0"
pyhamcrest = "2.1.0"
freezegun = "1.5.5"
<<<<<<< HEAD
virtualenv = "20.31.2"
=======
>>>>>>> 5659980a

[tool.poetry.group.lint.dependencies]
isort = "6.0.1"
flake8 = "7.3.0"
flake8-quotes = "3.4.0"
flake8-annotations = "3.1.1"
flake8-docstrings = "1.7.0"
flake8-dunder-all = "0.5.0"
flake8-pyproject = "1.2.3"
black = "25.1.0"
mypy = "1.17.1"


[tool.poetry.group.dev.dependencies]
pre-commit = "4.3.0"
twine = "6.2.0"

[tool.pytest.ini_options]
addopts = "-ra -q"
pythonpath = "."
testpaths = "tests"
asyncio_mode = "auto"

[tool.flake8]
exclude = ["__pycache__"]
max-line-length = 79
max-doc-length = 79
docstring-convention = "google"
require-annotations = 1
ignore = ["ANN002", "ANN003","ANN101", "ANN102"]
per-file-ignores = [
    "__init__.py:D104",
    "tests/*:DALL000,D104,D100,FKA100"
]
max-complexity = 5

[tool.black]
line-length = 79
skip-string-normalization = true

[tool.isort]
include_trailing_comma = true
multi_line_output = 3
line_length = 79

[tool.mypy]
strict = true
plugins = "pydantic.mypy"
ignore_missing_imports = true
namespace_packages = true
explicit_package_bases = true

disable_error_code = [
    "import-untyped",
    "no-untyped-call"
]

[build-system]
requires = ["poetry-core==2.0.1"]
build-backend = "poetry.core.masonry.api"<|MERGE_RESOLUTION|>--- conflicted
+++ resolved
@@ -19,10 +19,6 @@
 pytest-asyncio = "1.1.0"
 pyhamcrest = "2.1.0"
 freezegun = "1.5.5"
-<<<<<<< HEAD
-virtualenv = "20.31.2"
-=======
->>>>>>> 5659980a
 
 [tool.poetry.group.lint.dependencies]
 isort = "6.0.1"

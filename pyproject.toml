--- conflicted
+++ resolved
@@ -1,10 +1,6 @@
 [tool.poetry]
 name = "weblite_framework"
-<<<<<<< HEAD
-version = "0.3.0"
-=======
-version = "0.4.1"
->>>>>>> fff1925a
+version = "0.3.1"
 description = ""
 authors = ["Чернов Михаил <mihail.tchernov@yandex.ru>"]
 readme = "README.md"
@@ -15,8 +11,6 @@
 pydantic-settings = "2.10.1"
 aioboto3 = "15.1.0"
 sqlalchemy = {extras = ["asyncio"], version = "2.0.36"}
-freezegun = "1.5.5"
-
 
 [tool.poetry.group.test.dependencies]
 pytest = "8.4.1"
@@ -47,7 +41,7 @@
 asyncio_mode = "auto"
 
 [tool.flake8]
-exclude = ["__pycache__", "venv"]
+exclude = ["__pycache__"]
 max-line-length = 79
 max-doc-length = 79
 docstring-convention = "google"
@@ -60,25 +54,15 @@
 max-complexity = 5
 
 [tool.black]
-exclude = '''
-/(
-    \.git
-  | __pycache__
-  | \.pytest_cache
-  | venv
-)
-'''
 line-length = 79
 skip-string-normalization = true
 
 [tool.isort]
-extend_skip = [".git", "__pycache__", "venv"]
 include_trailing_comma = true
 multi_line_output = 3
 line_length = 79
 
 [tool.mypy]
-exclude = ["__pycache__", "venv"]
 strict = true
 plugins = "pydantic.mypy"
 ignore_missing_imports = true

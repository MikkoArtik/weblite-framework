## _Changelog_

Формата файла: [Keep a Changelog](https://keepachangelog.com/ru/1.0.0/).

Версионирование: [Semantic Versioning](https://semver.org/lang/ru/).

Блоки изменений:

|   Название   | Когда применить                                                        |
|:------------:|------------------------------------------------------------------------|
|  Добавлено   | Появился новый функционал.                                             |
|   Изменено   | Изменен существующий функционал.                                       |
|   Устарело   | Выделен функционал, который будет удален в одном из следующих релизов. |
|   Удалено    | Удален существующий функционал.                                        |
|  Исправлено  | Исправлен баг.                                                         |
| Безопасность | Выявлена уязвимость.                                                   |

<<<<<<< HEAD
## [Unreleased]

### Добавлено
- Модули исключений `auth`, `repository`;
- Базовый класс для кастомных исключений `BaseAppException`;

### Изменено
- Кастомные исключения наследуются от `BaseAppException`;
=======

## [0.3.1]

### Исправлено
- Ошибка именованных аргументов в контекстном менеджере S3-клиента;
>>>>>>> ec9e9522

## [0.3.0]

### Добавлено
- Модуль кастомных валидаторов `weblite_framework/schemas/validators.py`; 
- Тесты кастомных валидаторов `tests/schemas/test_validators.py`;
- Библиотека freezegun в раздел `tool.poetry.group.test.dependencies`;

## [0.2.0]

### Добавлено
- Сервисный слой для проверки работоспособности сервиса (`HealthService`) в пакет `weblite_framework/service/health.py`;
- Юнит-тесты для `HealthService` с проверкой различных сценариев работоспособности;
- Исключения `ServiceHealthError` и `DatabaseConnectionError` для обработки ошибок соединения;
- Класс `CommonRepo` для проверки соединения с базой данных;
- Метод `_is_connection_exist` в `BaseRepositoryClass` для проверки соединения с базой данных;
- Юнит-тесты для метода `_is_connection_exist` (успешное соединение и ошибка `InterfaceError`);
- Вспомогательные классы для тестов репозитория (`SampleModel`, `SampleDTO`, `SampleRepo`);

### Изменено
- Переименован `_get_session_for_testing` в `session` (теперь это публичное свойство)
- Тест `test_initialization` в `test_base.py` обновлён на использование свойства `session`.

## [0.1.0]

### Добавлено

- Класс логирования;
- Базовый класс `BaseRepositoryClass` для создания репозиториев;
- Абстрактные методы `_model_to_dto` и `_dto_to_model` для маппинга данных;
- Методы для работы с БД: `_add_record`, `_update`, `add`, `commit`, `execute`, `refresh`, `flush`;
- Обработка ошибок с автоматическим rollback для всех транзакций;
- Поддержка игнорирования полей при обновлении (`ignore_fields`);
- Автоматическое игнорирование `_sa_instance_state` при обновлении;
- Тесты для базового репозитория, включая тесты обработки ошибок и rollback;
- Полное покрытие тестами всех методов базового класса;
- Документация по использованию BaseRepositoryClass в README.md;
- Родительская модель `CustomBaseModel` (на основе Pydantic v2) в `weblite_framework/schemas/base.py`;
- Тесты для `CustomBaseModel` в `weblite_framework/tests/models/test_model.py`;
- Документация в README.md по использованию и требованиям;
- Реализован провайдер `S3Provider` для работы с S3 (методы загрузки, получения, удаления и листинга файлов);
- Написаны юнит-тесты для `S3Provider` с использованием pytest и pytest-asyncio, включая мокирование aioboto3 и асинхронную пагинацию;
- Конфигурация линтеров flake8, black, isort и mypy в pyproject.toml;
- flake8 настроен с inline-quotes = "'", max-line-length = 79, docstring-convention = "google", require-annotations = true, max-complexity = 5, игнорированием ошибки ANN101,D104;
- black с длиной строки 79 и отключённой нормализацией кавычек;
- isort с трейлинговыми запятыми, многолинейным выводом и длиной строки 79;
- mypy с строгой проверкой, поддержкой плагина pydantic;
- Базовые файлы проекта;
<|MERGE_RESOLUTION|>--- conflicted
+++ resolved
@@ -15,7 +15,6 @@
 |  Исправлено  | Исправлен баг.                                                         |
 | Безопасность | Выявлена уязвимость.                                                   |
 
-<<<<<<< HEAD
 ## [Unreleased]
 
 ### Добавлено
@@ -24,13 +23,12 @@
 
 ### Изменено
 - Кастомные исключения наследуются от `BaseAppException`;
-=======
+
 
 ## [0.3.1]
 
 ### Исправлено
 - Ошибка именованных аргументов в контекстном менеджере S3-клиента;
->>>>>>> ec9e9522
 
 ## [0.3.0]
 

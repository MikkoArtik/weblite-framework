--- conflicted
+++ resolved
@@ -21,13 +21,11 @@
 ## [Unreleased]
 
 ### Добавлено
-<<<<<<< HEAD
+
 - Добавлен logger module;
-=======
 - Родительская модель `CustomBaseModel` (на основе Pydantic v2) в `weblite_framework/schemas/base.py`;
 - Тесты для `CustomBaseModel` в `weblite_framework/tests/models/test_model.py`;
 - Документация в `README.md` по использованию и требованиям;
->>>>>>> 706dfd4a
 - Реализован провайдер `S3Provider` для работы с S3 (методы загрузки, получения, удаления и листинга файлов);
 - Написаны юнит-тесты для `S3Provider` с использованием pytest и pytest-asyncio, включая мокирование aioboto3 и асинхронную пагинацию;
 - Конфигурация линтеров flake8, black, isort и mypy в pyproject.toml;
